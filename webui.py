# -*- coding: utf-8 -*-
# @Time    : 2025/1/1
# @Author  : wenshao
# @Email   : wenshaoguo1026@gmail.com
# @Project : browser-use-webui
# @FileName: webui.py
import pdb

from dotenv import load_dotenv

load_dotenv()
import argparse

import asyncio

import gradio as gr
import asyncio
import os
from pprint import pprint
from typing import List, Dict, Any

from playwright.async_api import async_playwright
from browser_use.browser.browser import Browser, BrowserConfig
from browser_use.browser.context import (
    BrowserContext,
    BrowserContextConfig,
    BrowserContextWindowSize,
)
from browser_use.agent.service import Agent

from src.browser.custom_browser import CustomBrowser, BrowserConfig
from src.browser.custom_context import BrowserContext, BrowserContextConfig
from src.controller.custom_controller import CustomController
from src.agent.custom_agent import CustomAgent
from src.agent.custom_prompts import CustomSystemPrompt

from src.utils import utils

async def run_browser_agent(
        agent_type,
        llm_provider,
        llm_model_name,
        llm_temperature,
        llm_base_url,
        llm_api_key,
        use_own_browser,
        headless,
        disable_security,
        window_w,
        window_h,
        save_recording_path,
        task,
        add_infos,
        max_steps,
        use_vision
):


    llm = utils.get_llm_model(
        provider=llm_provider,
        model_name=llm_model_name,
        temperature=llm_temperature,
        base_url=llm_base_url,
        api_key=llm_api_key
    )
    if agent_type == "org":
        return await run_org_agent(
            llm=llm,
            headless=headless,
            disable_security=disable_security,
            window_w=window_w,
            window_h=window_h,
            save_recording_path=save_recording_path,
            task=task,
            max_steps=max_steps,
            use_vision=use_vision
        )
    elif agent_type == "custom":
        return await run_custom_agent(
            llm=llm,
            use_own_browser=use_own_browser,
            headless=headless,
            disable_security=disable_security,
            window_w=window_w,
            window_h=window_h,
            save_recording_path=save_recording_path,
            task=task,
            add_infos=add_infos,
            max_steps=max_steps,
            use_vision=use_vision
        )
    else:
        raise ValueError(f"Invalid agent type: {agent_type}")

async def run_org_agent(
        llm,
        headless,
        disable_security,
        window_w,
        window_h,
        save_recording_path,
        task,
        max_steps,
        use_vision
):
    browser = Browser(
        config=BrowserConfig(
            headless=headless,
            disable_security=disable_security,
            extra_chromium_args=[f'--window-size={window_w},{window_h}'],
        )
    )
    async with await browser.new_context(
            config=BrowserContextConfig(
                trace_path='./tmp/traces',
                save_recording_path=save_recording_path if save_recording_path else None,
                no_viewport=False,
                browser_window_size=BrowserContextWindowSize(width=window_w, height=window_h),
            )
    ) as browser_context:
        agent = Agent(
            task=task,
            llm=llm,
            use_vision=use_vision,
            browser_context=browser_context,
        )
        history = await agent.run(max_steps=max_steps)

        final_result = history.final_result()
        errors = history.errors()
        model_actions = history.model_actions()
        model_thoughts = history.model_thoughts()
    await browser.close()
    return final_result, errors, model_actions, model_thoughts

async def run_custom_agent(
        llm,
        use_own_browser,
        headless,
        disable_security,
        window_w,
        window_h,
        save_recording_path,
        task,
        add_infos,
        max_steps,
        use_vision
):
    controller = CustomController()
    playwright = None
    browser_context_ = None
    try:
        if use_own_browser:
            playwright = await async_playwright().start()
            chrome_exe = os.getenv("CHROME_PATH", "")
            chrome_use_data = os.getenv("CHROME_USER_DATA", "")
            browser_context_ = await playwright.chromium.launch_persistent_context(
                user_data_dir=chrome_use_data,
                executable_path=chrome_exe,
                no_viewport=False,
                headless=headless,  # 保持浏览器窗口可见
                user_agent=(
                    'Mozilla/5.0 (Windows NT 10.0; Win64; x64) AppleWebKit/537.36 '
                    '(KHTML, like Gecko) Chrome/85.0.4183.102 Safari/537.36'
                ),
                java_script_enabled=True,
                bypass_csp=disable_security,
                ignore_https_errors=disable_security,
                record_video_dir=save_recording_path if save_recording_path else None,
                record_video_size={'width': window_w, 'height': window_h}
            )
        else:
            browser_context_ = None

        browser = CustomBrowser(
            config=BrowserConfig(
                headless=headless,
                disable_security=disable_security,
                extra_chromium_args=[f'--window-size={window_w},{window_h}'],
            )
        )
        async with await browser.new_context(
                config=BrowserContextConfig(
                    trace_path='./tmp/result_processing',
                    save_recording_path=save_recording_path if save_recording_path else None,
                    no_viewport=False,
                    browser_window_size=BrowserContextWindowSize(width=window_w, height=window_h),
                ),
                context=browser_context_
        ) as browser_context:
            agent = CustomAgent(
                task=task,
                add_infos=add_infos,
                use_vision=use_vision,
                llm=llm,
                browser_context=browser_context,
                controller=controller,
                system_prompt_class=CustomSystemPrompt
            )
            history = await agent.run(max_steps=max_steps)

            final_result = history.final_result()
            errors = history.errors()
            model_actions = history.model_actions()
            model_thoughts = history.model_thoughts()

    except Exception as e:
        import traceback
        traceback.print_exc()
        final_result = ""
        errors = str(e) + "\n" + traceback.format_exc()
        model_actions = ""
        model_thoughts = ""
    finally:
        # 显式关闭持久化上下文
        if browser_context_:
            await browser_context_.close()

        # 关闭 Playwright 对象
        if playwright:
            await playwright.stop()
        await browser.close()
    return final_result, errors, model_actions, model_thoughts

import argparse
import gradio as gr
from gradio.themes import Base, Default, Soft, Monochrome, Glass, Origin, Citrus, Ocean
import os

# Define the theme map globally
theme_map = {
    "Default": Default(),
    "Soft": Soft(),
    "Monochrome": Monochrome(),
    "Glass": Glass(),
    "Origin": Origin(),
    "Citrus": Citrus(),
    "Ocean": Ocean()
}

def create_ui(theme_name="Ocean"):
    """Create the UI with the specified theme"""
    # Enhanced styling for better visual appeal
    css = """
    .gradio-container {
        max-width: 1200px !important;
        margin: auto !important;
        padding-top: 20px !important;
    }
    .header-text {
        text-align: center;
        margin-bottom: 30px;
    }
    .theme-section {
        margin-bottom: 20px;
        padding: 15px;
        border-radius: 10px;
    }
    """
    
    with gr.Blocks(title="Browser Use WebUI", theme=theme_map[theme_name], css=css) as demo:
        with gr.Row():
<<<<<<< HEAD
            gr.Markdown(
                """
                # 🌐 Browser Use WebUI
                ### Control your browser with AI assistance
                """,
                elem_classes=["header-text"]
=======
            llm_provider = gr.Dropdown(
                ["anthropic", "openai", "gemini", "azure_openai", "deepseek", "ollama"], label="LLM Provider",
                value="gemini"
>>>>>>> e481813d
            )
        
        # Quick access theme switcher at the top
        with gr.Row(elem_classes=["theme-section"]):
            theme_dropdown = gr.Dropdown(
                choices=list(theme_map.keys()),
                value=theme_name,
                label="🎨 Quick Theme Switch",
                container=False
            )
        
        with gr.Tabs() as tabs:
            with gr.TabItem("🤖 Agent Settings", id=1):
                with gr.Group():
                    agent_type = gr.Radio(
                        ["org", "custom"],
                        label="Agent Type",
                        value="custom",
                        info="Select the type of agent to use"
                    )
                    max_steps = gr.Slider(
                        minimum=1,
                        maximum=200,
                        value=100,
                        step=1,
                        label="Max Run Steps",
                        info="Maximum number of steps the agent will take"
                    )
                    use_vision = gr.Checkbox(
                        label="Use Vision",
                        value=True,
                        info="Enable visual processing capabilities"
                    )

            with gr.TabItem("🔧 LLM Configuration", id=2):
                with gr.Group():
                    llm_provider = gr.Dropdown(
                        ["anthropic", "openai", "gemini", "azure_openai", "deepseek"],
                        label="LLM Provider",
                        value="gemini",
                        info="Select your preferred language model provider"
                    )
                    llm_model_name = gr.Textbox(
                        label="Model Name",
                        value="gemini-2.0-flash-exp",
                        info="Specify the model to use"
                    )
                    llm_temperature = gr.Slider(
                        minimum=0.0,
                        maximum=2.0,
                        value=1.0,
                        step=0.1,
                        label="Temperature",
                        info="Controls randomness in model outputs"
                    )
                    with gr.Row():
                        llm_base_url = gr.Textbox(
                            label="Base URL",
                            info="API endpoint URL (if required)"
                        )
                        llm_api_key = gr.Textbox(
                            label="API Key",
                            type="password",
                            info="Your API key"
                        )

            with gr.TabItem("🌐 Browser Settings", id=3):
                with gr.Group():
                    with gr.Row():
                        use_own_browser = gr.Checkbox(
                            label="Use Own Browser",
                            value=False,
                            info="Use your existing browser instance"
                        )
                        headless = gr.Checkbox(
                            label="Headless Mode",
                            value=False,
                            info="Run browser without GUI"
                        )
                        disable_security = gr.Checkbox(
                            label="Disable Security",
                            value=True,
                            info="Disable browser security features"
                        )
                    
                    with gr.Row():
                        window_w = gr.Number(
                            label="Window Width",
                            value=1920,
                            info="Browser window width"
                        )
                        window_h = gr.Number(
                            label="Window Height",
                            value=1080,
                            info="Browser window height"
                        )
                    
                    save_recording_path = gr.Textbox(
                        label="Recording Path",
                        placeholder="e.g. ./tmp/record_videos",
                        value="./tmp/record_videos",
                        info="Path to save browser recordings"
                    )

            with gr.TabItem("📝 Task Settings", id=4):
                task = gr.Textbox(
                    label="Task Description",
                    lines=4,
                    placeholder="Enter your task here...",
                    value="go to google.com and type 'OpenAI' click search and give me the first url",
                    info="Describe what you want the agent to do"
                )
                add_infos = gr.Textbox(
                    label="Additional Information",
                    lines=3,
                    placeholder="Add any helpful context or instructions...",
                    info="Optional hints to help the LLM complete the task"
                )

                with gr.Row():
                    run_button = gr.Button("▶️ Run Agent", variant="primary", scale=2)
                    stop_button = gr.Button("⏹️ Stop", variant="stop", scale=1)

                with gr.Group():
                    gr.Markdown("### Results")
                    with gr.Row():
                        with gr.Column():
                            final_result_output = gr.Textbox(
                                label="Final Result",
                                lines=3,
                                show_label=True
                            )
                        with gr.Column():
                            errors_output = gr.Textbox(
                                label="Errors",
                                lines=3,
                                show_label=True
                            )
                    with gr.Row():
                        with gr.Column():
                            model_actions_output = gr.Textbox(
                                label="Model Actions",
                                lines=3,
                                show_label=True
                            )
                        with gr.Column():
                            model_thoughts_output = gr.Textbox(
                                label="Model Thoughts",
                                lines=3,
                                show_label=True
                            )

        # Handle theme changes
        def reload_ui(new_theme):
            """Reload the UI with the new theme"""
            return create_ui(new_theme)
            
        theme_dropdown.change(
            fn=reload_ui,
            inputs=[theme_dropdown],
            outputs=[demo]
        )

        # Run button click handler
        run_button.click(
            fn=run_browser_agent,
            inputs=[
                agent_type, llm_provider, llm_model_name, llm_temperature,
                llm_base_url, llm_api_key, use_own_browser, headless,
                disable_security, window_w, window_h, save_recording_path,
                task, add_infos, max_steps, use_vision
            ],
            outputs=[final_result_output, errors_output, model_actions_output, model_thoughts_output]
        )

    return demo

def main():
    parser = argparse.ArgumentParser(description="Gradio UI for Browser Agent")
    parser.add_argument("--ip", type=str, default="127.0.0.1", help="IP address to bind to")
    parser.add_argument("--port", type=int, default=7788, help="Port to listen on")
    args = parser.parse_args()

    demo = create_ui()
    demo.launch(server_name=args.ip, server_port=args.port)

if __name__ == '__main__':
    main()<|MERGE_RESOLUTION|>--- conflicted
+++ resolved
@@ -260,18 +260,13 @@
     
     with gr.Blocks(title="Browser Use WebUI", theme=theme_map[theme_name], css=css) as demo:
         with gr.Row():
-<<<<<<< HEAD
+
             gr.Markdown(
                 """
                 # 🌐 Browser Use WebUI
                 ### Control your browser with AI assistance
                 """,
                 elem_classes=["header-text"]
-=======
-            llm_provider = gr.Dropdown(
-                ["anthropic", "openai", "gemini", "azure_openai", "deepseek", "ollama"], label="LLM Provider",
-                value="gemini"
->>>>>>> e481813d
             )
         
         # Quick access theme switcher at the top
@@ -309,7 +304,7 @@
             with gr.TabItem("🔧 LLM Configuration", id=2):
                 with gr.Group():
                     llm_provider = gr.Dropdown(
-                        ["anthropic", "openai", "gemini", "azure_openai", "deepseek"],
+                        ["anthropic", "openai", "gemini", "azure_openai", "deepseek", "ollama"],
                         label="LLM Provider",
                         value="gemini",
                         info="Select your preferred language model provider"
